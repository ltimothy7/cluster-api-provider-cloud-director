# Management Cluster Setup

## Create a Management cluster

All the below steps are expected to be performed by an organization administrator.

### Create a bootstrap Kubernetes cluster

It is a common practice to create a temporary bootstrap cluster which is then used to provision a
management cluster on the Cloud Director (infrastructure provider).

Choose one of the options below to set up a management cluster on VMware Cloud Director:

1. [CSE](https://github.com/vmware/container-service-extension) provisioned TKG cluster as a bootstrap cluster to
   further create a Management cluster in VCD tenant organization.
2. [Kind as a bootstrap cluster](https://cluster-api.sigs.k8s.io/user/quick-start.html#install-andor-configure-a-kubernetes-cluster)
   to create Management cluster in VCD tenant organization

We recommend CSE provisioned TKG cluster as bootstrap cluster.

<a name="management_cluster_init"></a>
### Initialize the cluster with Cluster API
**Preliminary Notes**: 
1. Typically, the command `clusterctl init` enables the initialization of the core Cluster API and allows the installation of  infrastructure provider specific Cluster API (in this case, CAPVCD). CAPVCD, as of now, is not yet available via
`clusterctl init`. Therefore, a separate set of commands are provided below for the installation purposes.
<<<<<<< HEAD

1. Install cluster-api core provider, kubeadm bootstrap and kubeadm control-plane providers
    1. Use the clusterctl version mentioned in the [support matrix](../README.md#support_matrix) to run the initialization command
       1. `clusterctl init --core cluster-api:v1.1.3 -b kubeadm:v1.1.3 -c kubeadm:v1.1.3`
2. Install Infrastructure provider - CAPVCD
    1. Download CAPVCD repo - `git clone --branch main https://github.com/vmware/cluster-api-provider-cloud-director.git`
    2. Fill in the VCD details in `cluster-api-provider-cloud-director/config/manager/controller_manager_config.yaml`
    3. Run the command `kubectl apply -k config/default`
3. Wait until `kubectl get pods -A` shows below pods in Running state
    1. ```
=======
2. [ClusterResourceSets](https://cluster-api.sigs.k8s.io/tasks/experimental-features/cluster-resource-set.html) will be used to install the CNI on the cluster. In the instructions below, we use Antrea v0.13.1 as an example CNI which will be installed into the management cluster using ClusterResourceSets.

The steps to create the management cluster with CAPVCD and Antrea CNI are as specified below:
1. Checkout CAPVCD source repository from git:
   ```shell
   git clone --branch main https://github.com/vmware/cluster-api-provider-cloud-director.git`
   ```
2. Install cluster-api core provider, kubeadm bootstrap and kubeadm control-plane providers along with Antrea CNI as a ClusterResourceSet:
    1. Enable the feature-gate `EXP_CLUSTER_RESOURCE_SET` to allow the cluster-api core provider to use ClusterResourceSets in the cluster.
       ```shell
       export EXP_CLUSTER_RESOURCE_SET=true
       ```
    2. Use the clusterctl version mentioned in the [support matrix](../README.md#support_matrix) to run the initialization command.
       ```shell
       clusterctl init --core cluster-api:v1.1.3 -b kubeadm:v1.1.3 -c kubeadm:v1.1.3
       ```
    3. Install Antrea using ClusterResourceSets:
       1. Download the Antrea manifest of interest:
          ```shell
          ANTREA_VERSION=v0.13.1
          wget -O antrea.yaml https://github.com/vmware-tanzu/antrea/releases/download/${ANTREA_VERSION}/antrea.yml```
       2. Create a `ConfigMap` from the manifest
          ```shell
          kubectl create configmap antrea-crs-cm --from-file=antrea.yaml
          ```
       3. Create the ClusterResourceSet yaml file from the ConfigMap. A sample ClusterResourceSet that uses the `antrea-crs-cm` ConfigMap is available in the CAPVCD source repository as [antrea-crs.yaml](../examples/antrea-crs.yaml).
         ```shell
         kubectl apply -f examples/antrea-crs.yaml
         ```
       5. Note that the [capi-quickstart.yaml](../examples/capi-quickstart.yaml) already has the label set indicating that the Antrea CNI is to be used. The label is as follows:
         ```yaml
         labels:
           cni: antrea
         ```
3. Install Infrastructure provider - CAPVCD
    1. Fill in the VCD details in `cluster-api-provider-cloud-director/config/manager/controller_manager_config.yaml`
    3. Run the command `kubectl apply -k config/default`
4. Wait until `kubectl get pods -A` shows below pods in Running state
    1. ```shell
>>>>>>> 9c2e6c0d
       kubectl get pods -A
       NAMESPACE                           NAME                                                            READY   STATUS
       capi-kubeadm-bootstrap-system       capi-kubeadm-bootstrap-controller-manager-7dc44947-v5nlv        1/1     Running
       capi-kubeadm-control-plane-system   capi-kubeadm-control-plane-controller-manager-cb9d954f5-ct5cp   1/1     Running
       capi-system                         capi-controller-manager-7594c7bc57-smjtg                        1/1     Running
       capvcd-system                       capvcd-controller-manager-769d64d4bf-54bf4                      1/1     Running
       ```  

### Create a multi-controlplane management cluster
1. Now that bootstrap cluster is ready, you can use Cluster API to create multi control-plane workload cluster
   fronted by load balancer. Run the below command
    * `kubectl --kubeconfig=bootstrap_cluster.conf apply -f capi.yaml`. To configure the CAPI yaml, refer to [CAPI Yaml configuration](WORKLOAD_CLUSTER.md#capi_yaml).
2. Retrieve the cluster Kubeconfig
    * `clusterctl get kubeconfig {cluster-name} > capi.kubeconfig`
3. Transform this cluster into management cluster by [initializing it with CAPVCD](#management_cluster_init).
4. This cluster is now a fully functional multi-control plane management cluster. The next section walks you through
   the steps to make management cluster ready for individual tenant users use


<a name="tenant_user_management"></a>
## Prepare the Management cluster to enable VCD tenant users' access
Below steps enable tenant users to deploy the workload clusters in their own private namespaces of a given management
cluster, while adhering to their own user quota in VCD.

The organization administrator creates a new and unique Kubernetes namespace for
each tenant user and creates a respective Kubernetes configuration with access to only the
required CRDs. This is a one-time operation per VCD tenant user.

Run below commands for each tenant user. The USERNAME and KUBE_APISERVER_ADDRESS parameter should be
changed as per your requirements.

```sh
USERNAME="user1"

NAMESPACE=${USERNAME}-ns
kubectl create ns ${NAMESPACE}

cat > user-rbac.yaml << END
---
apiVersion: v1
kind: ServiceAccount
metadata:
  name: ${USERNAME}
  namespace: ${NAMESPACE}
---
kind: Role
apiVersion: rbac.authorization.k8s.io/v1
metadata:
  namespace: ${NAMESPACE}
  name: ${USERNAME}-full-access
rules:
- apiGroups: ["", "extensions", "apps", "cluster.x-k8s.io", "infrastructure.cluster.x-k8s.io", "bootstrap.cluster.x-k8s.io", "controlplane.cluster.x-k8s.io", "apiextensions.k8s.io"]
  resources: ["*"]
  verbs: ["*"]
- apiGroups: ["batch"]
  resources:
  - jobs
  - cronjobs
  verbs: ["*"]
---
kind: RoleBinding
apiVersion: rbac.authorization.k8s.io/v1
metadata:
  name: ${USERNAME}-view-${NAMESPACE}
  namespace: ${NAMESPACE}
subjects:
- kind: ServiceAccount
  name: ${USERNAME}
  namespace: ${NAMESPACE}
roleRef:
  apiGroup: rbac.authorization.k8s.io
  kind: Role
  name: ${USERNAME}-full-access
---
END

kubectl create -f user-rbac.yaml

SECRETNAME=$(kubectl -n ${NAMESPACE} describe sa ${USERNAME} | grep "Tokens" | cut -f2 -d: | tr -d " ")
USERTOKEN=$(kubectl -n ${NAMESPACE} get secret ${SECRETNAME} -o "jsonpath={.data.token}" | base64 -d)
CERT=$(kubectl -n ${NAMESPACE} get secret ${SECRETNAME} -o "jsonpath={.data['ca\.crt']}")
KUBE_APISERVER_ADDRESS=https://127.0.0.1:64265

cat > user1-management-kubeconfig.conf <<END
apiVersion: v1
kind: Config
users:
- name: ${USERNAME}
  user:
    token: ${USERTOKEN}
clusters:
- cluster:
    certificate-authority-data: ${CERT}
    server: ${KUBE_APISERVER_ADDRESS}
  name: my-cluster
contexts:
- context:
    cluster: my-cluster
    user: ${USERNAME}
  name: ${USERNAME}-context
current-context: ${USERNAME}-context
END
```
The "user1-management-kubeconfig.conf" generated at the end ensures that the user, user1, can only access CRDs of the
workload cluster in his/her own created namespace ${NAMESPACE} (user1-ns) of the management cluster.

Notes:
* Organization administrator relays the "user1-management-kubeconfig.conf" to the tenant user "user1"
* Once the above operation is complete, there is no need of further interaction between organization administrator and the tenant user.
* The mechanism used above to generate a Kubernetes Config has a default lifetime of one year.
* We recommend strongly that the USERNAME match that of VCD tenant username.

## Resize, Upgrade and Delete Management cluster
These workflows need to be run from the bootstrap cluster (the parent of the management cluster).

In the `kubectl` commands specified in the below workflows, update the `namespace` parameter to the value `default`
and `kubeconfig` to the value of bootstrap cluster's admin Kubeconfig
* [Resize workflow](WORKLOAD_CLUSTER.md#resize_workload_cluster)
* [Upgrade workflow](WORKLOAD_CLUSTER.md#upgrade_workload_cluster)
* [Delete workflow](WORKLOAD_CLUSTER.md#delete_workload_cluster)<|MERGE_RESOLUTION|>--- conflicted
+++ resolved
@@ -23,18 +23,6 @@
 **Preliminary Notes**: 
 1. Typically, the command `clusterctl init` enables the initialization of the core Cluster API and allows the installation of  infrastructure provider specific Cluster API (in this case, CAPVCD). CAPVCD, as of now, is not yet available via
 `clusterctl init`. Therefore, a separate set of commands are provided below for the installation purposes.
-<<<<<<< HEAD
-
-1. Install cluster-api core provider, kubeadm bootstrap and kubeadm control-plane providers
-    1. Use the clusterctl version mentioned in the [support matrix](../README.md#support_matrix) to run the initialization command
-       1. `clusterctl init --core cluster-api:v1.1.3 -b kubeadm:v1.1.3 -c kubeadm:v1.1.3`
-2. Install Infrastructure provider - CAPVCD
-    1. Download CAPVCD repo - `git clone --branch main https://github.com/vmware/cluster-api-provider-cloud-director.git`
-    2. Fill in the VCD details in `cluster-api-provider-cloud-director/config/manager/controller_manager_config.yaml`
-    3. Run the command `kubectl apply -k config/default`
-3. Wait until `kubectl get pods -A` shows below pods in Running state
-    1. ```
-=======
 2. [ClusterResourceSets](https://cluster-api.sigs.k8s.io/tasks/experimental-features/cluster-resource-set.html) will be used to install the CNI on the cluster. In the instructions below, we use Antrea v0.13.1 as an example CNI which will be installed into the management cluster using ClusterResourceSets.
 
 The steps to create the management cluster with CAPVCD and Antrea CNI are as specified below:
@@ -74,7 +62,6 @@
     3. Run the command `kubectl apply -k config/default`
 4. Wait until `kubectl get pods -A` shows below pods in Running state
     1. ```shell
->>>>>>> 9c2e6c0d
        kubectl get pods -A
        NAMESPACE                           NAME                                                            READY   STATUS
        capi-kubeadm-bootstrap-system       capi-kubeadm-bootstrap-controller-manager-7dc44947-v5nlv        1/1     Running
