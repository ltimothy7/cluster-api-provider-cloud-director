--- conflicted
+++ resolved
@@ -572,18 +572,6 @@
 			return ctrl.Result{RequeueAfter: 5 * time.Second}, nil
 		}
 
-<<<<<<< HEAD
-		log.Info("Creating load balancer for the cluster")
-		gatewayManager, err := vcdsdk.NewGatewayManager(ctx, workloadVCDClient, vcdCluster.Spec.OvdcNetwork,
-			r.Config.VCD.VIPSubnet)
-		if err != nil {
-			return ctrl.Result{}, errors.Wrapf(err,
-				"failed to create capvcd's gateway manager object to reconcile cluster [%s]", vcdCluster.Name)
-		}
-
-		resourcesAllocated := &vcdsdkutil.AllocatedResourcesMap{}
-		controlPlaneNodeIP, err = gatewayManager.CreateLoadBalancer(ctx, virtualServiceNamePrefix, lbPoolNamePrefix,
-=======
 		controlPlanePort := vcdCluster.Spec.ControlPlaneEndpoint.Port
 		if controlPlanePort == 0 {
 			controlPlanePort = int(r.Config.LB.Ports.TCP)
@@ -596,22 +584,19 @@
 			log.Info("Creating load balancer for the cluster")
 		}
 
+		resourcesAllocated := &vcdsdkutil.AllocatedResourcesMap{}
 		// here we set enableVirtualServiceSharedIP to ensure that we don't use a DNAT rule. The variable is possibly
 		// badly named. Though the user-facing name is good, the internal variable name could be better.
 		controlPlaneNodeIP, err = gateway.CreateLoadBalancer(ctx, virtualServiceNamePrefix, lbPoolNamePrefix,
->>>>>>> d9d8c199
 			[]string{}, []vcdsdk.PortDetails{
 				{
 					Protocol:     "TCP",
 					PortSuffix:   "tcp",
-<<<<<<< HEAD
-					ExternalPort: 6443,
-					InternalPort: 6443,
+					ExternalPort: int32(controlPlanePort),
+					InternalPort: int32(controlPlanePort),
 				},
-			}, &vcdsdk.OneArm{
-				StartIP: r.Config.LB.OneArm.StartIP,
-				EndIP:   r.Config.LB.OneArm.EndIP,
-			}, resourcesAllocated)
+			}, oneArm, !vcdCluster.Spec.LoadBalancer.UseOneArm,
+			nil, vcdCluster.Spec.ControlPlaneEndpoint.Host, resourcesAllocated)
 
 		// Update VCDResourceSet even if the creation has failed since we may have partially
 		// created set of resources
@@ -637,13 +622,6 @@
 			}
 		}
 
-=======
-					ExternalPort: int32(controlPlanePort),
-					InternalPort: int32(controlPlanePort),
-				},
-			}, oneArm, !vcdCluster.Spec.LoadBalancer.UseOneArm,
-			nil, vcdCluster.Spec.ControlPlaneEndpoint.Host)
->>>>>>> d9d8c199
 		if err != nil {
 			if vsError, ok := err.(*vcdsdk.VirtualServicePendingError); ok {
 				log.Info("Error creating load balancer for cluster. Virtual Service is still pending",
@@ -705,9 +683,6 @@
 		return ctrl.Result{}, errors.Wrapf(err,
 			"Error creating vdc manager to to reconcile vcd infrastructure for cluster [%s]", vcdCluster.Name)
 	}
-<<<<<<< HEAD
-	clusterVApp, err := vdcManager.GetOrCreateVApp(vcdCluster.Name, vcdCluster.Spec.OvdcNetwork)
-=======
 	//Todo duplicate check
 
 	if vdcManager.Vdc == nil {
@@ -718,8 +693,7 @@
 		vcdCluster.Status.VAppMetadataUpdated = false
 	}
 
-	_, err = vdcManager.GetOrCreateVApp(vcdCluster.Name, vcdCluster.Spec.OvdcNetwork)
->>>>>>> d9d8c199
+	clusterVApp, err := vdcManager.GetOrCreateVApp(vcdCluster.Name, vcdCluster.Spec.OvdcNetwork)
 	if err != nil {
 		err1 := capvcdRdeManager.AddToErrorSet(ctx, capisdk.VappCreationError, "", vcdCluster.Name, fmt.Sprintf("%v", err))
 		if err1 != nil {
@@ -748,8 +722,6 @@
 
 	// Update the vcdCluster resource with updated information
 	// TODO Check if updating ovdcNetwork, Org and Ovdc should be done somewhere earlier in the code.
-	vcdCluster.ClusterName = vcdCluster.Name
-
 	vcdCluster.Status.Ready = true
 	conditions.MarkTrue(vcdCluster, LoadBalancerAvailableCondition)
 	if cluster.Status.ControlPlaneReady {
@@ -799,8 +771,6 @@
 	// Delete the load balancer components
 	virtualServiceNamePrefix := capisdk.GetVirtualServiceNamePrefix(vcdCluster.Name, vcdCluster.Status.InfraId)
 	lbPoolNamePrefix := capisdk.GetVirtualServiceNamePrefix(vcdCluster.Name, vcdCluster.Status.InfraId)
-<<<<<<< HEAD
-=======
 	var oneArm *vcdsdk.OneArm = nil
 	if vcdCluster.Spec.LoadBalancer.UseOneArm {
 		oneArm = &vcdsdk.OneArm{
@@ -808,26 +778,15 @@
 			EndIP:   r.Config.LB.OneArm.EndIP,
 		}
 	}
->>>>>>> d9d8c199
 	_, err = gateway.DeleteLoadBalancer(ctx, virtualServiceNamePrefix, lbPoolNamePrefix,
 		[]vcdsdk.PortDetails{
 			{
 				Protocol:     "TCP",
 				PortSuffix:   "tcp",
-<<<<<<< HEAD
-				ExternalPort: 6443,
-				InternalPort: 6443,
-			},
-		}, &vcdsdk.OneArm{
-			StartIP: r.Config.LB.OneArm.StartIP,
-			EndIP:   r.Config.LB.OneArm.EndIP,
-		}, nil)
-=======
 				ExternalPort: r.Config.LB.Ports.TCP,
 				InternalPort: r.Config.LB.Ports.TCP,
 			},
-		}, oneArm)
->>>>>>> d9d8c199
+		}, oneArm, nil)
 	if err != nil {
 		err1 := capvcdRdeManager.AddToErrorSet(ctx, capisdk.LoadBalancerDeleteError, "", virtualServiceNamePrefix, fmt.Sprintf("%v", err))
 		if err1 != nil {
