--- conflicted
+++ resolved
@@ -617,11 +617,7 @@
 		// At this point the vcdCluster.Spec.ControlPlaneEndpoint should have been set correctly.
 		_, err = gateway.UpdateLoadBalancer(ctx, lbPoolName, virtualServiceName, updatedUniqueIPs,
 			int32(vcdCluster.Spec.ControlPlaneEndpoint.Port), int32(vcdCluster.Spec.ControlPlaneEndpoint.Port),
-<<<<<<< HEAD
-			oneArm, !vcdCluster.Spec.LoadBalancer.UseOneArm, resourcesAllocated)
-=======
-			oneArm, !vcdCluster.Spec.LoadBalancer.UseOneArm, "TCP")
->>>>>>> eda9c985
+			oneArm, !vcdCluster.Spec.LoadBalancer.UseOneArm, "TCP", resourcesAllocated)
 		if err != nil {
 			return ctrl.Result{}, errors.Wrapf(err,
 				"Error updating the load balancer pool [%s] for the "+
@@ -893,11 +889,7 @@
 			// At this point the vcdCluster.Spec.ControlPlaneEndpoint should have been set correctly.
 			_, err = gateway.UpdateLoadBalancer(ctx, lbPoolName, virtualServiceName, updatedIPs,
 				int32(vcdCluster.Spec.ControlPlaneEndpoint.Port), int32(vcdCluster.Spec.ControlPlaneEndpoint.Port),
-<<<<<<< HEAD
-				oneArm, !vcdCluster.Spec.LoadBalancer.UseOneArm, resourcesAllocated)
-=======
-				oneArm, !vcdCluster.Spec.LoadBalancer.UseOneArm, "TCP")
->>>>>>> eda9c985
+				oneArm, !vcdCluster.Spec.LoadBalancer.UseOneArm, "TCP", resourcesAllocated)
 			if err != nil {
 				return ctrl.Result{}, errors.Wrapf(err,
 					"Error while deleting the infra resources of the machine [%s/%s]; error deleting the control plane from the load balancer pool [%s]",
