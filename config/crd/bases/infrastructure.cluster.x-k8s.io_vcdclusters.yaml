
---
apiVersion: apiextensions.k8s.io/v1
kind: CustomResourceDefinition
metadata:
  annotations:
    controller-gen.kubebuilder.io/version: v0.4.1
  creationTimestamp: null
  name: vcdclusters.infrastructure.cluster.x-k8s.io
spec:
  group: infrastructure.cluster.x-k8s.io
  names:
    kind: VCDCluster
    listKind: VCDClusterList
    plural: vcdclusters
    singular: vcdcluster
  scope: Namespaced
  versions:
  - name: v1alpha4
    schema:
      openAPIV3Schema:
        description: VCDCluster is the Schema for the vcdclusters API
        properties:
          apiVersion:
            description: 'APIVersion defines the versioned schema of this representation
              of an object. Servers should convert recognized schemas to the latest
              internal value, and may reject unrecognized values. More info: https://git.k8s.io/community/contributors/devel/sig-architecture/api-conventions.md#resources'
            type: string
          kind:
            description: 'Kind is a string value representing the REST resource this
              object represents. Servers may infer this from the endpoint the client
              submits requests to. Cannot be updated. In CamelCase. More info: https://git.k8s.io/community/contributors/devel/sig-architecture/api-conventions.md#types-kinds'
            type: string
          metadata:
            type: object
          spec:
            description: VCDClusterSpec defines the desired state of VCDCluster
            properties:
              controlPlaneEndpoint:
                description: APIEndpoint represents a reachable Kubernetes API endpoint.
                properties:
                  host:
                    description: Host is the hostname on which the API server is serving.
                    type: string
                  port:
                    description: Port is the port on which the API server is serving.
                    type: integer
                required:
                - host
                - port
                type: object
              defaultComputePolicy:
                type: string
              org:
                type: string
              ovdc:
                type: string
              ovdcNetwork:
                type: string
              site:
                type: string
              userContext:
                properties:
                  password:
                    type: string
                  refreshToken:
                    type: string
                  username:
                    type: string
                type: object
            required:
            - org
            - ovdc
            - ovdcNetwork
            - site
            - userContext
            type: object
          status:
            description: VCDClusterStatus defines the observed state of VCDCluster
            properties:
              conditions:
                description: Conditions defines current service state of the VCDCluster.
                items:
                  description: Condition defines an observation of a Cluster API resource
                    operational state.
                  properties:
                    lastTransitionTime:
                      description: Last time the condition transitioned from one status
                        to another. This should be when the underlying condition changed.
                        If that is not known, then using the time when the API field
                        changed is acceptable.
                      format: date-time
                      type: string
                    message:
                      description: A human readable message indicating details about
                        the transition. This field may be empty.
                      type: string
                    reason:
                      description: The reason for the condition's last transition
                        in CamelCase. The specific API may choose whether or not this
                        field is considered a guaranteed API. This field may not be
                        empty.
                      type: string
                    severity:
                      description: Severity provides an explicit classification of
                        Reason code, so the users or machines can immediately understand
                        the current situation and act accordingly. The Severity field
                        MUST be set only when Status=False.
                      type: string
                    status:
                      description: Status of the condition, one of True, False, Unknown.
                      type: string
                    type:
                      description: Type of condition in CamelCase or in foo.example.com/CamelCase.
                        Many .condition.type values are consistent across resources
                        like Available, but because arbitrary conditions can be useful
                        (see .node.status.conditions), the ability to deconflict is
                        important.
                      type: string
                  required:
                  - status
                  - type
                  type: object
                type: array
              infraId:
                type: string
              ready:
                description: Ready denotes that the vcd cluster (infrastructure) is
                  ready.
                type: boolean
            required:
            - ready
            type: object
        required:
        - spec
        type: object
    served: true
    storage: false
    subresources:
      status: {}
  - name: v1beta1
    schema:
      openAPIV3Schema:
        description: VCDCluster is the Schema for the vcdclusters API
        properties:
          apiVersion:
            description: 'APIVersion defines the versioned schema of this representation
              of an object. Servers should convert recognized schemas to the latest
              internal value, and may reject unrecognized values. More info: https://git.k8s.io/community/contributors/devel/sig-architecture/api-conventions.md#resources'
            type: string
          kind:
            description: 'Kind is a string value representing the REST resource this
              object represents. Servers may infer this from the endpoint the client
              submits requests to. Cannot be updated. In CamelCase. More info: https://git.k8s.io/community/contributors/devel/sig-architecture/api-conventions.md#types-kinds'
            type: string
          metadata:
            type: object
          spec:
            description: VCDClusterSpec defines the desired state of VCDCluster
            properties:
              controlPlaneEndpoint:
                description: APIEndpoint represents a reachable Kubernetes API endpoint.
                properties:
                  host:
                    description: Host is the hostname on which the API server is serving.
                    type: string
                  port:
                    description: Port is the port on which the API server is serving.
                    type: integer
                required:
                - host
                - port
                type: object
              defaultStorageClassOptions:
                properties:
                  fileSystem:
                    default: ext4
                    type: string
                  k8sStorageClassName:
                    default: cloud-director-default
                    type: string
                  useDeleteReclaimPolicy:
                    default: false
                    type: boolean
                  vcdStorageProfileName:
                    type: string
                required:
                - vcdStorageProfileName
                type: object
              loadBalancer:
                description: LoadBalancer defines load-balancer configuration for
                  the Cluster both for the control plane nodes and for the CPI
                properties:
                  useOneArm:
                    type: boolean
                type: object
              org:
                type: string
              ovdc:
                type: string
              ovdcNetwork:
                type: string
              parentUid:
                type: string
              proxyConfig:
                description: ProxyConfig defines HTTP proxy environment variables
                  for containerd
                properties:
                  httpProxy:
                    type: string
                  httpsProxy:
                    type: string
                  noProxy:
                    type: string
                type: object
              rdeId:
                type: string
              site:
                type: string
              useAsManagementCluster:
                type: boolean
              userContext:
                properties:
                  password:
                    type: string
                  refreshToken:
                    type: string
                  secretRef:
                    description: SecretReference represents a Secret Reference. It
                      has enough information to retrieve secret in any namespace
                    properties:
                      name:
                        description: Name is unique within a namespace to reference
                          a secret resource.
                        type: string
                      namespace:
                        description: Namespace defines the space within which the
                          secret name must be unique.
                        type: string
                    type: object
                  username:
                    type: string
                type: object
            required:
            - org
            - ovdc
            - ovdcNetwork
            - site
            - userContext
            type: object
          status:
            description: VCDClusterStatus defines the observed state of VCDCluster
            properties:
              conditions:
                description: Conditions defines current service state of the VCDCluster.
                items:
                  description: Condition defines an observation of a Cluster API resource
                    operational state.
                  properties:
                    lastTransitionTime:
                      description: Last time the condition transitioned from one status
                        to another. This should be when the underlying condition changed.
                        If that is not known, then using the time when the API field
                        changed is acceptable.
                      format: date-time
                      type: string
                    message:
                      description: A human readable message indicating details about
                        the transition. This field may be empty.
                      type: string
                    reason:
                      description: The reason for the condition's last transition
                        in CamelCase. The specific API may choose whether or not this
                        field is considered a guaranteed API. This field may not be
                        empty.
                      type: string
                    severity:
                      description: Severity provides an explicit classification of
                        Reason code, so the users or machines can immediately understand
                        the current situation and act accordingly. The Severity field
                        MUST be set only when Status=False.
                      type: string
                    status:
                      description: Status of the condition, one of True, False, Unknown.
                      type: string
                    type:
                      description: Type of condition in CamelCase or in foo.example.com/CamelCase.
                        Many .condition.type values are consistent across resources
                        like Available, but because arbitrary conditions can be useful
                        (see .node.status.conditions), the ability to deconflict is
                        important.
                      type: string
                  required:
                  - lastTransitionTime
                  - status
                  - type
                  type: object
                type: array
              infraId:
                type: string
              parentUid:
                type: string
              proxyConfig:
                description: ProxyConfig defines HTTP proxy environment variables
                  for containerd
                properties:
                  httpProxy:
                    type: string
                  httpsProxy:
                    type: string
                  noProxy:
                    type: string
                type: object
<<<<<<< HEAD
              rdeVersionInUse:
                default: 1.1.0
                description: RdeVersionInUse indicates the version of capvcdCluster
                  entity type used by CAPVCD.
                type: string
=======
>>>>>>> d9d8c199
              ready:
                default: false
                description: Ready denotes that the vcd cluster (infrastructure) is
                  ready.
                type: boolean
              useAsManagementCluster:
                type: boolean
              vappmetadataUpdated:
                description: MetadataUpdated denotes that the metadata of Vapp is
                  updated.
                type: boolean
            required:
            - rdeVersionInUse
            - ready
            type: object
        required:
        - spec
        type: object
    served: true
    storage: true
    subresources:
      status: {}
status:
  acceptedNames:
    kind: ""
    plural: ""
  conditions: []
  storedVersions: []<|MERGE_RESOLUTION|>--- conflicted
+++ resolved
@@ -230,11 +230,11 @@
                       has enough information to retrieve secret in any namespace
                     properties:
                       name:
-                        description: Name is unique within a namespace to reference
+                        description: name is unique within a namespace to reference
                           a secret resource.
                         type: string
                       namespace:
-                        description: Namespace defines the space within which the
+                        description: namespace defines the space within which the
                           secret name must be unique.
                         type: string
                     type: object
@@ -311,14 +311,11 @@
                   noProxy:
                     type: string
                 type: object
-<<<<<<< HEAD
               rdeVersionInUse:
                 default: 1.1.0
                 description: RdeVersionInUse indicates the version of capvcdCluster
                   entity type used by CAPVCD.
                 type: string
-=======
->>>>>>> d9d8c199
               ready:
                 default: false
                 description: Ready denotes that the vcd cluster (infrastructure) is
