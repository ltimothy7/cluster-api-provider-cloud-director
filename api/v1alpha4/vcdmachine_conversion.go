--- conflicted
+++ resolved
@@ -14,11 +14,8 @@
 
 	dst.Spec.SizingPolicy = src.Spec.ComputePolicy
 	dst.Spec.StorageProfile = ""
-<<<<<<< HEAD
-=======
 	dst.Status.Template = ""
 	dst.Status.ProviderID = nil
->>>>>>> 9c2e6c0d
 	return nil
 }
 
