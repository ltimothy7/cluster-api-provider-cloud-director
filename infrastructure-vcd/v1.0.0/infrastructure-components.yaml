--- conflicted
+++ resolved
@@ -951,7 +951,6 @@
   namespace: capvcd-system
 ---
 apiVersion: v1
-<<<<<<< HEAD
 data:
   controller_manager_config.yaml: |
     vcd:
@@ -978,8 +977,6 @@
   namespace: capvcd-system
 ---
 apiVersion: v1
-=======
->>>>>>> 1a2037ee
 kind: Service
 metadata:
   labels:
